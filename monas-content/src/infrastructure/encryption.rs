--- conflicted
+++ resolved
@@ -249,12 +249,8 @@
         println!("\n--- After Tampering ---");
         let tampered_byte = ciphertext[IV_LEN];
         println!(
-<<<<<<< HEAD
             "Byte at position [IV_LEN=16]: 0x{tampered:02x} ({tampered}) ← TAMPERED!",
             tampered = ciphertext[IV_LEN]
-=======
-            "Byte at position [IV_LEN=16]: 0x{tampered_byte:02x} ({tampered_byte}) ← TAMPERED!"
->>>>>>> 367df82c
         );
         println!(
             "Modified ciphertext (hex):     {}",
