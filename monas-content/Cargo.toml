--- conflicted
+++ resolved
@@ -12,21 +12,12 @@
 aes-gcm = "0.10.3"
 chrono = "0.4.40"
 hex = "0.4.3"
-hkdf = "0.12.4"
 hmac = "0.12.1"
-p256 = { version = "0.13.2", features = ["ecdh"] }
+p256 = { version = "0.13.2", features = ["ecdh", "ecdsa"] }
 rand = "0.8.5"
 sha2 = "0.10.8"
-<<<<<<< HEAD
-aes-gcm = "0.10.3"
 rand = "0.9.1"
-p256 = { version = "0.13.2", features = ["ecdsa"] }
-hmac = "0.12.1"
-=======
-sha3 = "0.10.8"
 thiserror = "2.0.12"
-dyn-clone = "1.0.16"
->>>>>>> f1b0d75b
 
 [dev-dependencies]
 tempfile = "3.19.1"