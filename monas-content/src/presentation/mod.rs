use std::sync::Arc;

use axum::{routing::get, Router};

use crate::{
<<<<<<< HEAD
    application_service::{content_service::ContentService, share_service::ShareService},
=======
    application_service::content_service::{
        ContentCreatedOperation, ContentDeletedOperation, ContentService, ContentUpdatedOperation,
        CreateContentCommand, CreateContentResult, DeleteContentCommand, StateNodeClient,
        StateNodeClientError, UpdateContentCommand,
    },
    domain::{content::ContentStatus, content_id::ContentId},
>>>>>>> 2fb87c5c
    infrastructure::{
        content_id::Sha256ContentIdGenerator,
        encryption::{Aes256CtrContentEncryption, OsRngContentEncryptionKeyGenerator},
        key_store::InMemoryContentEncryptionKeyStore,
        key_wrapping::HpkeV1KeyWrapping,
        public_key_directory::InMemoryPublicKeyDirectory,
        repository::InMemoryContentRepository,
<<<<<<< HEAD
        share_repository::InMemoryShareRepository,
        state_node_client::NoopStateNodeClient,
=======
>>>>>>> 2fb87c5c
    },
};

mod content;
mod share;

/// v1 用のダミー `StateNodeClient` 実装。
/// 実際には何も送信せず、ログ出力だけ行う想定のため、ここでは単に `Ok(())` を返す。
#[derive(Clone, Default)]
struct NoopStateNodeClient;

impl StateNodeClient for NoopStateNodeClient {
    fn send_content_created(
        &self,
        _operation: &ContentCreatedOperation,
    ) -> Result<(), StateNodeClientError> {
        // TODO: 将来的にHTTPクライアントでstate-nodeのAPIを呼ぶ実装に差し替える。
        Ok(())
    }

    fn send_content_updated(
        &self,
        _operation: &ContentUpdatedOperation,
    ) -> Result<(), StateNodeClientError> {
        // TODO: 将来的にHTTPクライアントでstate-nodeのAPIを呼ぶ実装に差し替える。
        Ok(())
    }

    fn send_content_deleted(
        &self,
        _operation: &ContentDeletedOperation,
    ) -> Result<(), StateNodeClientError> {
        // TODO: 将来的にHTTPクライアントでstate-nodeのAPIを呼ぶ実装に差し替える。
        Ok(())
    }
}

#[derive(Clone)]
pub struct AppState {
    pub content_service: Arc<
        ContentService<
            Sha256ContentIdGenerator,
            InMemoryContentRepository,
            NoopStateNodeClient,
            OsRngContentEncryptionKeyGenerator,
            Aes256CtrContentEncryption,
            InMemoryContentEncryptionKeyStore,
        >,
    >,
    pub share_service: Arc<
        ShareService<
            InMemoryShareRepository,
            InMemoryContentRepository,
            InMemoryContentEncryptionKeyStore,
            InMemoryPublicKeyDirectory,
            HpkeV1KeyWrapping,
        >,
    >,
}

async fn health() -> &'static str {
    "ok"
}

pub fn create_router() -> Router {
    // 共通の infra 実装を生成し、ContentService / ShareService の両方で共有する。
    let content_repository = InMemoryContentRepository::default();
    let cek_store = InMemoryContentEncryptionKeyStore::default();
    let public_key_directory = InMemoryPublicKeyDirectory::default();
    let share_repository = InMemoryShareRepository::default();

    let content_service = ContentService {
        content_id_generator: Sha256ContentIdGenerator,
        content_repository: content_repository.clone(),
        state_node_client: NoopStateNodeClient,
        key_generator: OsRngContentEncryptionKeyGenerator,
        encryptor: Aes256CtrContentEncryption,
        cek_store: cek_store.clone(),
    };

    let share_service = ShareService {
        share_repository,
        content_repository,
        cek_store,
        public_key_directory,
        key_wrapper: HpkeV1KeyWrapping,
    };

    let state = Arc::new(AppState {
        content_service: Arc::new(content_service),
        share_service: Arc::new(share_service),
    });

    Router::new()
        .route("/health", get(health))
        .merge(content::routes())
        .merge(share::routes())
        .with_state(state)
}<|MERGE_RESOLUTION|>--- conflicted
+++ resolved
@@ -3,16 +3,13 @@
 use axum::{routing::get, Router};
 
 use crate::{
-<<<<<<< HEAD
-    application_service::{content_service::ContentService, share_service::ShareService},
-=======
-    application_service::content_service::{
-        ContentCreatedOperation, ContentDeletedOperation, ContentService, ContentUpdatedOperation,
-        CreateContentCommand, CreateContentResult, DeleteContentCommand, StateNodeClient,
-        StateNodeClientError, UpdateContentCommand,
+    application_service::{
+        content_service::{
+            ContentCreatedOperation, ContentDeletedOperation, ContentService,
+            ContentUpdatedOperation, StateNodeClient, StateNodeClientError,
+        },
+        share_service::ShareService,
     },
-    domain::{content::ContentStatus, content_id::ContentId},
->>>>>>> 2fb87c5c
     infrastructure::{
         content_id::Sha256ContentIdGenerator,
         encryption::{Aes256CtrContentEncryption, OsRngContentEncryptionKeyGenerator},
@@ -20,11 +17,7 @@
         key_wrapping::HpkeV1KeyWrapping,
         public_key_directory::InMemoryPublicKeyDirectory,
         repository::InMemoryContentRepository,
-<<<<<<< HEAD
         share_repository::InMemoryShareRepository,
-        state_node_client::NoopStateNodeClient,
-=======
->>>>>>> 2fb87c5c
     },
 };
 
@@ -63,7 +56,7 @@
 }
 
 #[derive(Clone)]
-pub struct AppState {
+struct AppState {
     pub content_service: Arc<
         ContentService<
             Sha256ContentIdGenerator,
